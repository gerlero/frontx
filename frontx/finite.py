"""Finite-difference diffusion solver and data fitting.

This module provides a small public API to (a) integrate a radial 1D diffusion
model with a state-dependent diffusivity ``D(theta)``, and (b) fit that model
to spatio–temporal data. Internally, integration is performed with Diffrax and
a centered finite-difference stencil.

Public API:
- :class:`Solution`: wrapper for evaluating the simulated field and metadata.
- :func:`solve`: integrate the PDE given initial/boundary conditions.
- :func:`fit`: estimate model/parameters by minimizing data misfit.
"""

from collections.abc import Callable
from typing import Any

import diffrax
import equinox as eqx
import jax
import jax.numpy as jnp
import numpy as np

from frontx._inverse.param import de_fit

from . import RESULTS

# Export only the public API
__all__ = ["Solution", "solve", "fit"]


class Solution(eqx.Module):
    """Simulation result wrapper for the finite-difference model.

    A :class:`Solution` evaluates the predicted field :math:`\\theta(r, t)`
    on-demand via dense output from the ODE integrator and linear interpolation
    across the spatial grid.

    Attributes:
        D: Diffusivity callable used in the simulation (accepts ``theta`` and
            returns ``D(theta)`` with broadcastable shape).
        r1: Domain radius (the grid spans ``r in [0, r1]``).
    """

    D: Callable[
        [float | jax.Array | np.ndarray[Any, Any]],
        float | jax.Array | np.ndarray[Any, Any],
    ]
    r1: float
    _sol: diffrax.Solution

    def __call__(
        self,
        r: float | jax.Array | np.ndarray[Any, Any],
        t: float | jax.Array | np.ndarray[Any, Any],
    ) -> float | jax.Array | np.ndarray[Any, Any]:
        """Evaluate the simulated field at coordinates ``(r, t)``.

        Dense time output is queried from the solver and linearly interpolated
        over the spatial grid ``[0, r1]``.

        Args:
            r: Radial position(s) where the field is desired (scalar or array).
            t: Time(s) at which to evaluate (scalar or array). Supports
                broadcasting with ``r``.

        Returns:
            Values of ``theta(r, t)`` with a shape broadcastable from ``r`` and
            ``t``.
        """
        theta = self._sol.evaluate(t)
        return jnp.interp(r, jnp.linspace(0, self.r1, theta.size), theta)

    @property
<<<<<<< HEAD
    def t1(self) -> float:
        """Final integration time."""
=======
    def t1(self) -> float | jax.Array | np.ndarray[Any, Any]:
>>>>>>> 500e0d7c
        return self._sol.t1

    @property
    def result(self) -> RESULTS:
        """Diffrax integration status (see :data:`frontx.RESULTS`)."""
        return self._sol.result


@eqx.filter_jit
def solve(  # noqa: PLR0913
    D: Callable[  # noqa: N803
        [float | jax.Array | np.ndarray[Any, Any]],
        float | jax.Array | np.ndarray[Any, Any],
    ],
    r1: float,
    t1: float,
    *,
    i: jax.Array | np.ndarray[Any, Any],
    b: float | None = None,
    throw: bool = True,
) -> Solution:
    """Integrate the finite-difference diffusion model.

    Solves a radial 1D diffusion-like PDE on ``r ∈ [0, r1]`` up to time ``t1``
    with state-dependent diffusivity ``D(theta)``. The initial condition is
    ``theta(r, 0) = i[r]`` (grid-aligned). At the inner boundary,
    ``r = 0``, a Neumann-like symmetry condition is applied by the stencil.
    At the outer boundary, ``r = r1``, a Neumann condition is used; optionally
    if ``b`` is provided, the first cell is clamped to ``b`` in ``y0`` to mimic
    a Dirichlet-type condition on the inner node.

    Args:
        D: Callable returning ``D(theta)`` (scalar or array) for the current
            state ``theta``.
        r1: Domain radius (maximum ``r``).
        t1: Final time to integrate to.
        i: Initial condition values on the spatial grid (1D array). Its length
            defines the number of spatial nodes.
        b: Optional value to clamp the first grid node at initialization.
        throw: If ``True``, Diffrax raises on integration failures.

    Returns:
        A :class:`Solution` object that can be called as ``sol(r, t)`` and
        exposes ``sol.t1`` and ``sol.result``.

    Notes:
        - Spatial discretization uses a centered three-point stencil with a
            harmonic-like averaging of ``D`` at faces.
        - Time integration uses ``Kvaerno5`` with adaptive step control.
    """
    i = jnp.asarray(i)
    dr = r1 / (i.size - 1)
    dr2 = dr**2

    @diffrax.ODETerm[jax.Array]
    def term(
        _: float,
        theta: jax.Array,
        args: None,  # noqa: ARG001
    ) -> jax.Array:
        D_ = jnp.asarray(D(theta))  # noqa: N806
        if D_.ndim == 0:
            D_ = jnp.repeat(D_, theta.size)  # noqa: N806
        Df = (D_[1:] + D_[:-1]) / 2  # noqa: N806

        return jnp.concatenate(
            [
                jnp.array([Df[0] / dr2 * (theta[1] - theta[0]) if b is None else 0.0]),
                Df[:-1] / dr2 * theta[:-2]
                - (Df[1:] + Df[:-1]) / dr2 * theta[1:-1]
                + Df[1:] / dr2 * theta[2:],
                jnp.array([Df[-1] / dr2 * (theta[-2] - theta[-1])]),
            ]
        )

    sol = diffrax.diffeqsolve(
        term,
        solver=diffrax.Kvaerno5(),
        t0=0,
        t1=t1,
        dt0=None,
        y0=i if b is None else i.at[0].set(b),
        stepsize_controller=diffrax.PIDController(rtol=1e-3, atol=1e-6),
        saveat=diffrax.SaveAt(t0=True, t1=True, dense=True),
        throw=throw,
    )

    return Solution(
        D=D,
        r1=r1,
        _sol=sol,
    )


def fit(  # noqa: PLR0913
    D: Callable[  # noqa: N803
        [float | jax.Array | np.ndarray[Any, Any]],
        float | jax.Array | np.ndarray[Any, Any],
    ],
    r1: float,
    t1: float,
    r: jax.Array | np.ndarray[Any, Any],
    t: jax.Array | np.ndarray[Any, Any],
    theta: jax.Array | np.ndarray[Any, Any],
    /,
    sigma: float | jax.Array | np.ndarray[Any, Any] = 1,
    *,
    i: jax.Array | np.ndarray[Any, Any],
    b: float | None = None,
    max_steps: int = 15,
) -> Solution:
    """Fit the finite-difference model to space–time observations.

    This routine searches over candidate models/parameters (through
    :func:`frontx._inverse.param.de_fit`) to minimize the mean squared error
    between the simulated field and observations ``theta(r, t)`` with optional
    per-sample weighting ``sigma``.

    Args:
        D: Initial diffusivity callable or parameterized model to start from.
        r1: Domain radius for the simulation.
        t1: Final time for the simulation.
        r: Radial coordinates of observations, shape ``(Nr,)``.
        t: Time coordinates of observations, shape ``(Nt,)``.
        theta: Observed values with shape broadcastable to ``(Nr, Nt)`` or
            exactly ``(Nr, Nt)``.
        sigma: Noise/weight (scalar or array broadcastable to ``theta``),
            used in the weighted MSE.
        i: Initial condition on the grid (length defines spatial resolution).
        b: Optional clamped value for the first grid node at initialization.
        max_steps: Maximum number of differential-evolution iterations.

    Returns:
        A :class:`Solution` corresponding to the best candidate found.

    Notes:
        - Candidates are generated/updated by ``de_fit``; this function defines
            the simulation and cost evaluation only.
        - If an integration attempt is unsuccessful, its cost is ``+inf``.
    """
    def candidate(
        D: Callable[  # noqa: N803
            [float | jax.Array | np.ndarray[Any, Any]],
            float | jax.Array | np.ndarray[Any, Any],
        ],
    ) -> Solution:
        return solve(D, r1, t1, i=i, b=b)

    def cost(sol: Solution) -> float:
        return jax.lax.cond(
            sol.result == RESULTS.successful,
            lambda: jnp.mean(((sol(r, t[:, jnp.newaxis]) - theta) / sigma) ** 2),
            lambda: jnp.inf,
        )

    return de_fit(candidate, cost, initial=D, max_steps=max_steps)<|MERGE_RESOLUTION|>--- conflicted
+++ resolved
@@ -71,12 +71,9 @@
         return jnp.interp(r, jnp.linspace(0, self.r1, theta.size), theta)
 
     @property
-<<<<<<< HEAD
-    def t1(self) -> float:
+
+    def t1(self) -> float | jax.Array | np.ndarray[Any, Any]:
         """Final integration time."""
-=======
-    def t1(self) -> float | jax.Array | np.ndarray[Any, Any]:
->>>>>>> 500e0d7c
         return self._sol.t1
 
     @property
